--- conflicted
+++ resolved
@@ -412,11 +412,6 @@
     def test_make_key_unicode(self):
         translation.activate(u'en-US')
         f = 'fragment\xe9\x9b\xbb\xe8\x85\xa6\xe7\x8e'
-<<<<<<< HEAD
-        eq_(caching.make_key(f, with_locale=True),
-            'b83d174032efa27bf1c9ce1db19fa6ec')
-        translation.deactivate()
-=======
         # This would crash with a unicode error.
         caching.make_key(f, with_locale=True)
         translation.deactivate()
@@ -425,5 +420,4 @@
     def test_get_flush_lists_none(self, cache_mock):
         if not getattr(settings, 'CACHE_MACHINE_USE_REDIS', False):
             cache_mock.return_value.values.return_value = [None, [1]]
-            eq_(caching.invalidator.get_flush_lists(None), set([1]))
->>>>>>> 7ffe24a9
+            eq_(caching.invalidator.get_flush_lists(None), set([1]))